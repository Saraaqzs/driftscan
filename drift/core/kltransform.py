# === Start Python 2/3 compatibility
from __future__ import absolute_import, division, print_function, unicode_literals
from future.builtins import *  # noqa  pylint: disable=W0401, W0614
from future.builtins.disabled import *  # noqa  pylint: disable=W0401, W0614

# === End Python 2/3 compatibility

import time
import os
import re

import numpy as np
import scipy.linalg as la
import h5py
from mpi4py import MPI

from caput import config, mpiutil

from cora.util import hputil

from drift.util import util
from drift.core import skymodel

from draco.analysis.svdfilter import external_svdfile


def collect_m_arrays(mlist, func, shapes, dtype):

    data = [(mi, func(mi)) for mi in mpiutil.partition_list_mpi(mlist)]

    mpiutil.barrier()

    if mpiutil.rank0 and mpiutil.size == 1:
        p_all = [data]
    else:
        p_all = mpiutil.world.gather(data, root=0)

    mpiutil.barrier()  # Not sure if this barrier really does anything,
    # but hoping to stop collect breaking

    marrays = None
    if mpiutil.rank0:
        marrays = [np.zeros((len(mlist),) + shape, dtype=dtype) for shape in shapes]

        for p_process in p_all:

            for mi, result in p_process:

                for si in range(len(shapes)):
                    if result[si] is not None:
                        marrays[si][mi] = result[si]

    mpiutil.barrier()

    return marrays


def collect_m_array(mlist, func, shape, dtype):

    res = collect_m_arrays(mlist, lambda mi: [func(mi)], [shape], dtype)

    return res[0] if mpiutil.rank0 else None


def eigh_gen(A, B, message=""):
    """Solve the generalised eigenvalue problem. :math:`\mathbf{A} \mathbf{v} =
    \lambda \mathbf{B} \mathbf{v}`

    This routine will attempt to correct for when `B` is not positive definite
    (usually due to numerical precision), by adding a constant diagonal to make
    all of its eigenvalues positive.

    Parameters
    ----------
    A, B : np.ndarray
        Matrices to operate on.
    message : string, optional
        Optional string to print if an exception is thrown. Default: "".

    Returns
    -------
    evals : np.ndarray
        Eigenvalues of the problem.
    evecs : np.ndarray
        2D array of eigenvectors (packed column by column).
    add_const : scalar
        The constant added on the diagonal to regularise.
    """
    add_const = 0.0

    if (A == 0).all():
        evals, evecs = (
            np.zeros(A.shape[0], dtype=A.real.dtype),
            np.identity(A.shape[0], dtype=A.dtype),
        )

    else:

        try:
            evals, evecs = la.eigh(A, B, overwrite_a=True, overwrite_b=True)
        except la.LinAlgError as e:
            print("Error occurred in eigenvalue solve: %s" % message)
            # Get error number
<<<<<<< HEAD
            ### SJF hotfix: e.message appears not to exist, so I swapped it for str(e)
            mo = re.search("order (\\d+)", str(e))
            #mo = re.search("order (\\d+)", e.message)
=======
            mo = re.search("order (\\d+)", e.args[0])
>>>>>>> 4ff27a1d

            # If exception unrecognised then re-raise.
            if mo is None:
                raise e

            errno = mo.group(1)

<<<<<<< HEAD
            ### SJF hotfix: comparison operation doesn't work (errno is a str),
            ### so I convert errno to an int
            if int(errno) < (A.shape[0] + 1):
            # if errno < (A.shape[0] + 1):
=======
            if int(errno) < (A.shape[0] + 1):
>>>>>>> 4ff27a1d

                print(
                    "Matrix probably not positive definite due to numerical issues. "
                    + "Trying to add a constant diagonal...."
                )

                evb = la.eigvalsh(B)
                add_const = 1e-15 * evb[-1] - 2.0 * evb[0] + 1e-60

                B[np.diag_indices(B.shape[0])] += add_const
                evals, evecs = la.eigh(A, B, overwrite_a=True, overwrite_b=True)

            else:
                print(
                    "Strange convergence issue. Trying non divide and conquer routine."
                )
                evals, evecs = la.eigh(
                    A, B, overwrite_a=True, overwrite_b=True, turbo=False
                )

    return evals, evecs, add_const


def inv_gen(A):
    """Find the inverse of A.

    If a standard matrix inverse has issues try using the pseudo-inverse.

    Parameters
    ----------
    A : np.ndarray
        Matrix to invert.

    Returns
    -------
    inv : np.ndarray
    """
    try:
        inv = la.inv(A)
    except la.LinAlgError:
        inv = la.pinv(A)

    return inv


class KLTransform(config.Reader):
    """Perform KL transform.

    Attributes
    ----------
    subset : boolean
        If True, throw away modes below a S/N `threshold`.
    threshold : scalar
        S/N threshold to cut modes at.
    inverse : boolean
        If True construct and cache inverse transformation.
    use_thermal, use_foregrounds : boolean
        Whether to use instrumental noise/foregrounds (default: both True)
    regulariser : scalar
        The regularisation constant for the foregrounds. Adds in a diagonal of
        size reg * cf.max(). Default is 1e-14
    do_NoverS : boolean
        Whether to internally find N/S eigenmodes (if True) or S/N eigenmodes
        (if False). Default: False.
    external_svd_basis_dir : string, optional
        Directory containing files defining external SVD basis (determined
        directly from measured visibilities, using
        draco.analysis.svdfilter.SVDFilter). If specified, model covariance
        matrices are filtered according to thresholds below before KL modes
        are defined. Default: None.
    external_sv_threshold_global : float, optional
        Global external-SVD mode filtering threshold: removes external SVD
        modes with SV higher than this value times the largest mode at any m.
        Default: 1000 (i.e. no filtering).
    external_sv_threshold_local : float, optional
        As above, but removes modes with SV higher than this value times the
        largest mode at each m. Default: 1000 (i.e. no filtering).
    external_sv_mode_cut : int, optional
        If specified, supercede local and global thresholds, and just remove
        the first external_sv_mode_cut modes at each m. Default: None
    use_external_sv_freq_modes : bool, optional
        If True, use ext-SVD modes defined as combinations of frequencies. If
        False, use modes defined as combinations of baselines or tel-SVD
        modes. Default: False
    external_sv_from_m_modes : bool, optional
        If True, assume external-SVD modes are defined in m-mode space.
        If False, assume external-SVD modes are defined in telescope-SVD space.
        Default: False
    save_cov_traces : bool, optional
        If True, save traces of signal and noise covariance matrices as
        metadata. Default: True
    save_cov_diags : bool, optional
        If True, save diagonals of signal and noise covariance matrices as
        metadata. Default: True
    """

    subset = config.Property(proptype=bool, default=True, key="subset")
    inverse = config.Property(proptype=bool, default=False, key="inverse")

    threshold = config.Property(proptype=float, default=0.1, key="threshold")

    _foreground_regulariser = config.Property(
        proptype=float, default=1e-14, key="regulariser"
    )

    use_thermal = config.Property(proptype=bool, default=True)
    use_foregrounds = config.Property(proptype=bool, default=True)
    use_polarised = config.Property(proptype=bool, default=True)

    pol_length = config.Property(proptype=float, default=None)

    do_NoverS = config.Property(proptype=bool, default=False)
    save_cov_traces = config.Property(proptype=bool, default=True)
    save_cov_diags = config.Property(proptype=bool, default=True)

    external_svd_basis_dir = config.Property(proptype=str, default=None)

    external_sv_threshold_global = config.Property(proptype=float, default=1000.)
    external_sv_threshold_local = config.Property(proptype=float, default=1000.)
    external_sv_mode_cut = config.Property(proptype=int, default=None)
    use_external_sv_freq_modes = config.Property(proptype=bool, default=False)
    external_sv_from_m_modes = config.Property(proptype=bool, default=False)

    evdir = ""

    _cvfg = None
    _cvsg = None

    @property
    def _evfile(self):
        # Pattern to form the `m` ordered file.
        return self.evdir + "/ev_m_" + util.natpattern(self.telescope.mmax) + ".hdf5"

    def _external_svdfile(self, mi):
        """File containing external SVD basis for a given m.
        """
        if self.external_svd_basis_dir is None:
            raise RuntimeError("Directory containing external SVD basis not specified!")
        else:
            return external_svdfile(self.external_svd_basis_dir, mi, self.telescope.mmax)

    def set_external_global_max_sv(self):
        if self.external_svd_basis_dir is not None:
            # Loop over all m's to find the maximum singular value
            max_sv = 0.

            for mi in mpiutil.mpirange(self.telescope.mmax + 1):
                # Skip this m if SVD basis file doesn't exist.
                if not os.path.exists(self._external_svdfile(mi)):
                    continue

                fe = h5py.File(self._external_svdfile(mi), 'r')
                sig = fe["sig"][:]
                max_sv = max(sig[0], max_sv)
                fe.close()

            self.external_global_max_sv = mpiutil.world.allreduce(max_sv, op=MPI.MAX)
            print("Max external SV over all m: %g" % self.external_global_max_sv)


    def __init__(self, bt, subdir=None):
        self.beamtransfer = bt
        self.telescope = self.beamtransfer.telescope

        subdir = "ev" if subdir is None else subdir

        # Create directory if required
        self.evdir = self.beamtransfer.directory + "/" + subdir
        if mpiutil.rank0 and not os.path.exists(self.evdir):
            os.makedirs(self.evdir)

        # If we're part of an MPI run, synchronise here.
        mpiutil.barrier()


    def foreground(self):
        """Compute the foreground covariance matrix (on the sky).

        Returns
        -------
        cv_fg : np.ndarray[pol2, pol1, l, freq1, freq2]
        """

        if self._cvfg is None:

            npol = self.telescope.num_pol_sky

            if npol != 1 and npol != 3 and npol != 4:
                raise Exception(
                    "Can only handle unpolarised only (num_pol_sky \
                                 = 1), or I, Q and U (num_pol_sky = 3)."
                )

            # If not polarised then zero out the polarised components of the array
            if self.use_polarised:
                self._cvfg = skymodel.foreground_model(
                    self.telescope.lmax,
                    self.telescope.frequencies,
                    npol,
                    pol_length=self.pol_length,
                )
            else:
                self._cvfg = skymodel.foreground_model(
                    self.telescope.lmax, self.telescope.frequencies, npol, pol_frac=0.0
                )

        return self._cvfg

    def signal(self):
        """Compute the signal covariance matrix (on the sky).

        Returns
        -------
        cv_fg : np.ndarray[pol2, pol1, l, freq1, freq2]
        """

        if self._cvsg is None:
            npol = self.telescope.num_pol_sky

            if npol != 1 and npol != 3 and npol != 4:
                raise Exception(
                    "Can only handle unpolarised only (num_pol_sky \
                                = 1), or I, Q and U (num_pol_sky = 3)."
                )

            self._cvsg = skymodel.im21cm_model(
                self.telescope.lmax, self.telescope.frequencies, npol
            )

        return self._cvsg

    def sn_covariance_tel(self, mi, do_ext_svd_filtering=True):
        """Compute the signal and noise covariances (in telescope basis).

        The signal is formed from the 21cm signal, whereas the noise includes
        both foregrounds and instrumental noise. This is for a single m-mode.
        
        Note that this routine does not implement any regularization of the noise
        covariance.

        Parameters
        ----------
        mi : integer
            The m-mode to calculate at.
        do_ext_svd_filtering : bool, optional
            Whether to do external-SVD filtering of the covariance matrices.
            Defaults to True, but filtering will only take place if
            external_svd_basis_dir attribute has been specified in task.

        Returns
        -------
        s, n : np.ndarray[nfreq, ntel, nfreq, ntel]
            Signal and noise covariance matrices in telescope basis.
        """

        if not (self.use_foregrounds or self.use_thermal):
            raise Exception(
                "Either `use_thermal` or `use_foregrounds`, or both must be True."
            )

        # If external-SVD filtering is desired:
        if do_ext_svd_filtering and self.external_svd_basis_dir is not None \
            and os.path.exists(self._external_svdfile(mi)):

            # Open file for this m, and read U and singular values
            fe = h5py.File(self._external_svdfile(mi), 'r')
            u = fe["u"][:]
            sig = fe["sig"][:]
            vh = fe["vh"][:]
            fe.close()

            # Determine how many modes to cut, based on global and local thresholds
            global_ext_sv_cut = (sig > self.external_sv_threshold_global
                                 * self.external_global_max_sv).sum()
            local_ext_sv_cut = (sig > self.external_sv_threshold_local * sig[0]).sum()
            cut = max(global_ext_sv_cut, local_ext_sv_cut)
            if self.external_sv_mode_cut is not None:
                cut = self.external_sv_mode_cut


        # Get signal and foreground covariances in sky basis
        cvb_s = self.signal()
        if self.use_foregrounds:
            cvb_n = self.foreground()
        else:
            cvb_n = np.zeros_like(cvb_s)

        # Even if noise=False, we still want a very small amount of
        # noise, so we multiply by a constant to turn Tsys -> 1 mK.
        nc = 1.0
        if not self.use_thermal:
            nc = (1e-3 / self.telescope.tsys_flat) ** 2

        # Construct diagonal noise power in telescope basis
        bl = np.arange(self.telescope.npairs)
        bl = np.concatenate((bl, bl))
        npower = nc * self.telescope.noisepower(
            bl[np.newaxis, :], np.arange(self.telescope.nfreq)[:, np.newaxis]
        ).reshape(self.telescope.nfreq, self.beamtransfer.ntel)

        # Project S covariance to telescope basis
        cvb_s = self.beamtransfer.project_matrix_sky_to_telescope(mi, cvb_s)

        # Expand diagonal noise power (packed as [nfreq,ntel])
        # into full telescope-basis covariance (packed as [nfreq,ntel,nfreq,ntel])
        full_npower = np.zeros((
            self.telescope.nfreq,
            self.beamtransfer.ntel,
            self.telescope.nfreq,
            self.beamtransfer.ntel
        ), dtype=np.complex128)
        for fi in range(self.telescope.nfreq):
            full_npower[fi,:,fi,:][np.diag_indices_from(full_npower[fi,:,fi,:])] \
                = npower[fi]

        # Project N covariance to telescope basis
        if self.use_foregrounds:
            cvb_n = self.beamtransfer.project_matrix_sky_to_telescope(mi, cvb_n) \
                + full_npower
        else:
            cvb_n = full_npower

        # If desired, filter out external-SVD modes, either as frequency or baseline
        # modes
        if do_ext_svd_filtering and self.external_svd_basis_dir is not None \
            and os.path.exists(self._external_svdfile(mi)) and \
            self.external_sv_from_m_modes:
            if self.use_external_sv_freq_modes:
                cvb_s = self._project_telescope_cov_with_ext_svd_V(cvb_s, vh, cut)
                cvb_n = self._project_telescope_cov_with_ext_svd_V(cvb_n, vh, cut)
            else:
                cvb_s = self._project_telescope_cov_with_ext_svd_U(cvb_s, u, cut)
                cvb_n = self._project_telescope_cov_with_ext_svd_U(cvb_n, u, cut)

        return cvb_s, cvb_n
    
    
    def sn_covariance(self, mi, do_ext_svd_filtering=True):
        """Compute the signal and noise covariances (in telescope-SVD basis).

        The signal is formed from the 21cm signal, whereas the noise includes
        both foregrounds and instrumental noise. This is for a single m-mode.

        Parameters
        ----------
        mi : integer
            The m-mode to calculate at.
        do_ext_svd_filtering : bool, optional
            Whether to do external-SVD filtering of the covariance matrices.
            Defaults to True, but filtering will only take place if
            external_svd_basis_dir attribute has been specified in task.

        Returns
        -------
        s, n : np.ndarray[nfreq * nsvd, nfreq * nsvd]
            Signal and noise covariance matrices in telescope-SVD basis.
        """

        if not (self.use_foregrounds or self.use_thermal):
            raise Exception(
                "Either `use_thermal` or `use_foregrounds`, or both must be True."
            )

        # If external-SVD filtering is desired:
        if do_ext_svd_filtering and self.external_svd_basis_dir is not None \
            and os.path.exists(self._external_svdfile(mi)):

            # Open file for this m, and read U and singular values
            fe = h5py.File(self._external_svdfile(mi), 'r')
            u = fe["u"][:]
            sig = fe["sig"][:]
            vh = fe["vh"][:]
            fe.close()

            # Determine how many modes to cut, based on global and local thresholds
            global_ext_sv_cut = (sig > self.external_sv_threshold_global
                                 * self.external_global_max_sv).sum()
            local_ext_sv_cut = (sig > self.external_sv_threshold_local * sig[0]).sum()
            cut = max(global_ext_sv_cut, local_ext_sv_cut)
            if self.external_sv_mode_cut is not None:
                cut = self.external_sv_mode_cut


        # Get signal and foreground covariances in sky basis
        cvb_s = self.signal()
        if self.use_foregrounds:
            cvb_n = self.foreground()
        else:
            cvb_n = np.zeros_like(cvb_s)

        # Even if noise=False, we still want a very small amount of
        # noise, so we multiply by a constant to turn Tsys -> 1 mK.
        nc = 1.0
        if not self.use_thermal:
            nc = (1e-3 / self.telescope.tsys_flat) ** 2

        # Construct diagonal noise power in telescope basis
        bl = np.arange(self.telescope.npairs)
        bl = np.concatenate((bl, bl))
        npower = nc * self.telescope.noisepower(
            bl[np.newaxis, :], np.arange(self.telescope.nfreq)[:, np.newaxis]
        ).reshape(self.telescope.nfreq, self.beamtransfer.ntel)

        # If external-SVD filtering is desired, and the external-SVD modes
        # are defined from m-modes:
        if do_ext_svd_filtering and self.external_svd_basis_dir is not None \
            and os.path.exists(self._external_svdfile(mi)) and \
            self.external_sv_from_m_modes:

            # Project S covariance to telescope basis
            cvb_s = self.beamtransfer.project_matrix_sky_to_telescope(mi, cvb_s)

            # Expand diagonal noise power (packed as [nfreq,ntel])
            # into full telescope-basis covariance (packed as [nfreq,ntel,nfreq,ntel])
            full_npower = np.zeros((
                self.telescope.nfreq,
                self.beamtransfer.ntel,
                self.telescope.nfreq,
                self.beamtransfer.ntel
            ), dtype=np.complex128)
            for fi in range(self.telescope.nfreq):
                full_npower[fi,:,fi,:][np.diag_indices_from(full_npower[fi,:,fi,:])] \
                    = npower[fi]

            # Project N covariance to telescope basis
            if self.use_foregrounds:
                cvb_n = self.beamtransfer.project_matrix_sky_to_telescope(mi, cvb_n) \
                    + full_npower
            else:
                cvb_n = full_npower

            # Filter out external-SVD modes, either as frequency or baseline
            # modes
            if self.use_external_sv_freq_modes:
                cvb_s = self._project_telescope_cov_with_ext_svd_V(cvb_s, vh, cut)
                cvb_n = self._project_telescope_cov_with_ext_svd_V(cvb_n, vh, cut)
            else:
                cvb_s = self._project_telescope_cov_with_ext_svd_U(cvb_s, u, cut)
                cvb_n = self._project_telescope_cov_with_ext_svd_U(cvb_n, u, cut)

            # Project S and N covariances to telescope-SVD basis
            cvb_s = self.beamtransfer.project_matrix_telescope_to_svd(mi, cvb_s)
            cvb_n = self.beamtransfer.project_matrix_telescope_to_svd(mi, cvb_n)

        # If we're not doing external-SVD filtering in m-mode space, project
        # covariances directly into telescope-SVD space
        else:

            cvb_s = self.beamtransfer.project_matrix_sky_to_svd(mi, cvb_s)
            noisepower_svd = self.beamtransfer.project_matrix_diagonal_telescope_to_svd(mi, npower)
            if self.use_foregrounds:
                cvb_n = self.beamtransfer.project_matrix_sky_to_svd(mi, cvb_n) \
                    + noisepower_svd
            else:
                cvb_n = noisepower_svd

        # Add in a small diagonal to regularise the noise matrix.
        cnr = cvb_n.reshape((self.beamtransfer.ndof(mi), -1))
        cnr[np.diag_indices_from(cnr)] += self._foreground_regulariser * cnr.max()

        # If external-SVD filtering in tel-SVD space is desired:
        if do_ext_svd_filtering and self.external_svd_basis_dir is not None \
            and os.path.exists(self._external_svdfile(mi)) \
            and not self.external_sv_from_m_modes:

            # Construct identity matrix with zeros corresponding to cut modes,
            # and project out unwanted modes from S and N covariances
            if not self.use_external_sv_freq_modes:
                Z_diag = np.ones(u.shape[1])
                Z_diag[:cut] = 0.0
                Z = np.diag(Z_diag)

                cvb_s = self._project_cov_with_ext_svd_U(mi, cvb_s, u, Z)
                cvb_n = self._project_cov_with_ext_svd_U(mi, cvb_n, u, Z)
            else:
                Z_diag = np.ones(vh.shape[0])
                Z_diag[:cut] = 0.0
                Z = np.diag(Z_diag)

                cvb_s = self._project_cov_with_ext_svd_V(mi, cvb_s, u.shape[0], vh, Z)
                cvb_n = self._project_cov_with_ext_svd_V(mi, cvb_n, u.shape[0], vh, Z)

        return cvb_s, cvb_n
    

    def _project_telescope_cov_with_ext_svd_U(self, cov_in, u, cut):

        cov = cov_in.copy()

        assert(len(cov.shape) == 4)
        nfreq = cov.shape[0]
        nbase = cov.shape[1]

        Z = np.ones(nbase)
        Z[:cut] = 0
        Z = np.diag(Z)
        proj = np.dot(u, np.dot(Z, u.T.conj()))

        for fi in range(nfreq):
            for fj in range(nfreq):
                cov[fi,:,fj,:] = np.dot(proj, np.dot(cov[fi,:,fj,:], proj.T.conj()))

        return cov

    def _project_telescope_cov_with_ext_svd_V(self, cov_in, vh, cut):

        cov = cov_in.copy()

        assert(len(cov.shape) == 4)
        nfreq = cov.shape[0]
        nbase = cov.shape[1]

        Z = np.ones(nfreq)
        Z[:cut] = 0
        Z = np.diag(Z)
        proj = np.dot(vh.T.conj(), np.dot(Z, vh))

        for bi in range(nbase):
            for bj in range(nbase):
                cov[:,bi,:,bj] = np.dot(proj.T, np.dot(cov[:,bi,:,bj], proj.conj()))

        return cov

    def _project_cov_with_ext_svd_U(self, mi, cov, u, Z):
        """Project external-SVD U modes out of a telescope-SVD-basis matrix.

        Note that this changes the shape of the matrix, since the external-SVD
        acts on fewer telescope-SVD modes than the entire set.

        Parameters
        ----------
        mi : integer
            The m-mode to calculate at.
        cov : array
            Matrix to do projection on, assumed to correspond to m-mode mi.
        u : array
            U matrix from external SVD, packed as [n_tel_sv,n_ext_sv].
        Z : array
            Diagonal matrix of shape [n_ext_sv,n_ext_sv] with ones corresponding
            to modes that are kept and zeros for modes that are projected out.

        Returns
        -------
        cov_new : array
            Matrix with external SVD modes projected out.
        """

        svd_num, svd_bounds = self.beamtransfer._svd_num(mi)
        nfreq = self.telescope.nfreq
        ntelsvd_per_freq = u.shape[0]

        # The U matrix for the external SVD assumes that each frequency
        # has the same number of tel-SVD modes, which is not generally true,
        # so we need to remove rows and columns from C which correspond to
        # tel-SVD modes that are not used by the external SVD. We do this
        # by copying C block by block to a new array.
        cov_new = np.zeros((ntelsvd_per_freq*nfreq, ntelsvd_per_freq*nfreq),
                            dtype=np.complex128)
        for fi in range(nfreq):
            for fj in range(nfreq):
                cov_new[fi*ntelsvd_per_freq : (fi+1)*ntelsvd_per_freq,
                        fj*ntelsvd_per_freq : (fj+1)*ntelsvd_per_freq] \
                    = cov[svd_bounds[fi] : svd_bounds[fi]+ntelsvd_per_freq,
                          svd_bounds[fj] : svd_bounds[fj]+ntelsvd_per_freq]

        # We then act on each frequency-frequency block of C with
        # the same projection matrix (U Z U^\dagger)
        proj = np.dot(u, np.dot(Z, u.T.conj()))
        for fi in range(nfreq):
            for fj in range(nfreq):
                cov_new[fi*ntelsvd_per_freq : (fi+1)*ntelsvd_per_freq,
                        fj*ntelsvd_per_freq : (fj+1)*ntelsvd_per_freq] \
                    = np.dot(
                        proj,
                        np.dot(
                            cov_new[fi*ntelsvd_per_freq : (fi+1)*ntelsvd_per_freq,
                                    fj*ntelsvd_per_freq : (fj+1)*ntelsvd_per_freq],
                            proj.T.conj()
                        )
                    )

        return cov_new


    def _project_cov_with_ext_svd_V(self, mi, cov, ntelsvd_per_freq, vh, Z):
        """Project external-SVD V modes out of a telescope-SVD-basis matrix.

        Note that this changes the shape of the matrix, since the external-SVD
        acts on fewer telescope-SVD modes than the entire set.

        Parameters
        ----------
        mi : integer
            The m-mode to calculate at.
        cov : array
            Matrix to do projection on, assumed to correspond to m-mode mi.
        ntelsvd_per_freq : int
            Number of tel-SVD modes per frequency, used for ext-SVD decomposition.
        vh : array
            V^dagger matrix from external SVD, packed as [n_ext_sv,n_freq].
        Z : array
            Diagonal matrix of shape [n_ext_sv,n_ext_sv] with ones corresponding
            to modes that are kept and zeros for modes that are projected out.

        Returns
        -------
        cov_new : array
            Matrix with external SVD modes projected out.
        """

        svd_num, svd_bounds = self.beamtransfer._svd_num(mi)
        nfreq = self.telescope.nfreq

        # The V matrix for the external SVD assumes that each frequency
        # has the same number of tel-SVD modes, which is not generally true,
        # so we need to remove rows and columns from C which correspond to
        # tel-SVD modes that are not used by the external SVD. We do this
        # by copying C block by block to a new array.
        cov_new = np.zeros((ntelsvd_per_freq*nfreq, ntelsvd_per_freq*nfreq),
                            dtype=np.complex128)
        for fi in range(nfreq):
            for fj in range(nfreq):
                cov_new[fi*ntelsvd_per_freq : (fi+1)*ntelsvd_per_freq,
                        fj*ntelsvd_per_freq : (fj+1)*ntelsvd_per_freq] \
                    = cov[svd_bounds[fi] : svd_bounds[fi]+ntelsvd_per_freq,
                          svd_bounds[fj] : svd_bounds[fj]+ntelsvd_per_freq]

        # cov_new is now composed of frequency-frequency blocks, with
        # tel-SVD modes enumerated within each block. To filter out the
        # relevant ext-SVD modes, we first form the projection matrix
        # V Z V^\dagger. We then select the freq-freq submatrix for
        # each tel-SVD modes, and apply this projection matrix.
        proj = np.dot(vh.T.conj(), np.dot(Z, vh))
        for ti in range(ntelsvd_per_freq):
            for tj in range(ntelsvd_per_freq):
                cov_new[ti::ntelsvd_per_freq, tj::ntelsvd_per_freq] = np.dot(
                    proj.T,
                    np.dot(cov_new[ti::ntelsvd_per_freq, tj::ntelsvd_per_freq], proj.conj())
                )

        return cov_new


    def _transform_m(self, mi):
        """Perform the KL-transform for a single m.

        Parameters
        ----------
        mi : integer
            The m-mode to calculate for.

        Returns
        -------
        evals, evecs : np.ndarray
            The KL-modes. The evals correspond to the diagonal of the
            covariances in the new basis, and the evecs define the basis.
        """

        print("Solving for Eigenvalues....")

        # Fetch the covariance matrices to diagonalise
        st = time.time()
        nside = self.beamtransfer.ndof(mi)

        # Ensure that number of SVD degrees of freedom is non-zero before proceeding
        if nside == 0:
            return np.array([]), np.array([[]]), np.array([[]]), {"ac": 0.0}

        cvb_sr, cvb_nr = self.sn_covariance(mi)
        if self.external_svd_basis_dir is None:
            cvb_sr = cvb_sr.reshape(nside, nside)
            cvb_nr = cvb_nr.reshape(nside, nside)
        et = time.time()
        print("Time to generate covariances =\t\t", (et - st))

        # If desired, compute traces of S and N covariances, so we can
        # save them later
        if self.save_cov_traces:
            s_trace = np.trace(cvb_sr)
            n_trace = np.trace(cvb_nr)

        # If desired, store diagonals of S and N covariances, so we can
        # save them later
        if self.save_cov_diags:
            s_diag = np.diag(cvb_sr)
            n_diag = np.diag(cvb_nr)

        # Perform the generalised eigenvalue problem to get the KL-modes.
        # If doing N/S instead of S/N, we only do N/S internally, and then
        # flip the order of the eigenvalues and invert the values,
        # and flip the order of the eigenvectors, so that it
        # matches the ordering in the S/N case.
        st = time.time()
<<<<<<< HEAD
        if not self.do_NoverS:
            evals, evecs, ac = eigh_gen(cvb_sr, cvb_nr)
        else:
            evals, evecs, ac = eigh_gen(cvb_nr, cvb_sr)
            evals = 1./evals[::-1]
            evecs = evecs[:, ::-1]

=======
        evals, evecs, ac = eigh_gen(cvb_sr, cvb_nr, message="m = %d" % mi)
>>>>>>> 4ff27a1d
        et = time.time()
        print("Time to solve generalized EV problem =\t", (et - st))

        evecs = evecs.T.conj()

        # Generate inverse if required
        inv = None
        if self.inverse:
            inv = inv_gen(evecs).T
            # TODO: for external SVD filtering, also need to add elements
            # to inverse evecs matrix to account for tel-SVD modes that were
            # omitted

        # If we've used an external SVD basis defined on tel-SVD modes,
        #  the number of tel-SVD modes
        # assumed by the KL eigenvectors will not match the true number of tel-SVD
        # modes. To make the KL eigenvectors compatible with the original tel-SVD
        # basis, we need to add zero elements to those tel-SVD modes into the
        # KL vectors.
        if self.external_svd_basis_dir is not None and not self.external_sv_from_m_modes:
            evecs = self._reshape_evecs_for_ext_svd(mi, evecs)

        # Construct dictionary of extra parameters to return.
        # Includes regularization constant if KL transform failed on first
        # attempt, and flag indicating that N/S transform was performed.
        # Also includes traces of covariance matrices if desired.
        evextra = {"ac": ac}
        if self.do_NoverS:
            evextra["NoverS"] = True
        if self.save_cov_traces:
            evextra["Strace"] = s_trace
            evextra["Ntrace"] = n_trace
        if self.save_cov_diags:
            evextra["Sdiag"] = s_diag
            evextra["Ndiag"] = n_diag

        return evals, evecs, inv, evextra

    def _reshape_evecs_for_ext_svd(self, mi, evecs):
        """Reshape matrix of KL eigenvectors to correct shape after ext-SVD projection.
        """
        svd_num, svd_bounds = self.beamtransfer._svd_num(mi)
        nfreq = self.telescope.nfreq
        nmodes_per_freq_ext = int(evecs.shape[0]/nfreq)

        evecs_new = np.zeros(
            (evecs.shape[0], self.beamtransfer.ndof(mi)),
            dtype=np.complex128
        )
        for fi in range(nfreq):
            evecs_new[:, svd_bounds[fi] : svd_bounds[fi]+nmodes_per_freq_ext] \
                = evecs[:, fi*nmodes_per_freq_ext : (fi+1)*nmodes_per_freq_ext]

        return evecs_new



    def transform_save(self, mi):
        """Save the KL-modes for a given m.

        Perform the transform and cache the results for later use.

        Parameters
        ----------
        mi : integer
            m-mode to calculate.

        Results
        -------
        evals, evecs : np.ndarray
            See `transfom_m` for details.
        """

        # Perform the KL-transform
        print("Constructing signal and noise covariances for m = %i ..." % (mi))
        evals, evecs, inv, evextra = self._transform_m(mi)

        ## Write out Eigenvals and Vectors

        # Create file and set some metadata
        print("Creating file %s ...." % (self._evfile % mi))
        f = h5py.File(self._evfile % mi, "w")
        f.attrs["m"] = mi
        f.attrs["SUBSET"] = self.subset

        ## If modes have been already truncated (e.g. DoubleKL) then pad out
        ## with zeros at the lower end.
        nside = self.beamtransfer.ndof(mi)
        evalsf = np.zeros(nside, dtype=np.float64)
        if evals.size != 0:
            evalsf[(-evals.size) :] = evals
        f.create_dataset("evals_full", data=evalsf)

        # Discard eigenmodes with S/N below threshold if requested.
        if self.subset and evals.size != 0:
            ind = self._eval_indices_retained(evals, self.threshold)
            # i_ev = np.searchsorted(evals, self.threshold)

            evals = evals[ind]
            evecs = evecs[ind]
            print(
                "Modes with S/N > %f: %i of %i"
                % (self.threshold, evals.size, evalsf.size)
            )

        # Write out potentially reduced eigen spectrum.
        f.create_dataset("evals", data=evals)
        f.create_dataset("evecs", data=evecs)
        f.attrs["num_modes"] = evals.size

        if self.inverse:
            if self.subset:
                inv = inv[ind]

            f.create_dataset("evinv", data=inv)

        # Call hook which allows derived classes to save special information
        # into the EV file.
        self._ev_save_hook(f, evextra)

        f.close()

        return evals, evecs

    def _eval_indices_retained(self, evals, thr):

        # Get the indices that extract the high-S/F ratio modes.
        # This is subtle in the case where the F/S transform has been done
        # instead, since there can be large negative S/F values that actually
        # correspond to modes we want to keep. To deal with this, we detect
        # whether there are negative eigenvalues at the end of the array
        # (since evals should be in ascending order), and manually include
        # those elements if so.
        ev_argmax = np.argmax(evals)
        pos_ind = np.where(evals > thr)[0]

        if ev_argmax == evals.shape[0]-1:
            return pos_ind
        else:
            return np.concatenate(
                (pos_ind, np.arange(ev_argmax+1, evals.shape[0]))
            )

    def _ev_save_hook(self, f, evextra):

        ac = evextra["ac"]

        # If we had to regularise because the noise spectrum is numerically ill
        # conditioned, write out the constant we added to the diagonal (see
        # eigh_gen).
        if ac != 0.0:
            f.attrs["add_const"] = ac
            f.attrs["FLAGS"] = "NotPositiveDefinite"
        else:
            f.attrs["FLAGS"] = "Normal"

        # If N/S flag exists, write it to file
        if "NoverS" in evextra.keys():
            f.attrs["NoverS"] = "True"

        # If desired, save traces of covariances
        if "Strace" in evextra.keys():
            f.attrs["Strace"] = evextra["Strace"]
        if "Ntrace" in evextra.keys():
            f.attrs["Ntrace"] = evextra["Ntrace"]

        # If desired, save diagonals of covariances
        if "Sdiag" in evextra.keys():
            f.attrs["Sdiag"] = evextra["Sdiag"]
        if "Ndiag" in evextra.keys():
            f.attrs["Ndiag"] = evextra["Ndiag"]

    def evals_all(self):
        """Collects the full eigenvalue spectrum for all m-modes.

        Reads in from files on disk.

        Returns
        -------
        evarray : np.ndarray
            The full set of eigenvalues across all m-modes.
        """

        f = h5py.File(self.evdir + "/evals.hdf5", "r")
        ev = f["evals"][:]
        f.close()

        return ev

    def _collect(self):
        def evfunc(mi):
            evf = np.zeros(self.beamtransfer.ndofmax)

            f = h5py.File(self._evfile % mi, "r")
            if f["evals_full"].shape[0] > 0:
                ev = f["evals_full"][:]
                evf[-ev.size :] = ev
            f.close()

            return evf

        if mpiutil.rank0:
            print("Creating eigenvalues file (process 0 only).")

        mlist = list(range(self.telescope.mmax + 1))
        shape = (self.beamtransfer.ndofmax,)
        evarray = collect_m_array(mlist, evfunc, shape, np.float64)

        if mpiutil.rank0:
            if os.path.exists(self.evdir + "/evals.hdf5"):
                print("File: %s exists. Skipping..." % (self.evdir + "/evals.hdf5"))
                return

            f = h5py.File(self.evdir + "/evals.hdf5", "w")
            f.create_dataset("evals", data=evarray)
            f.close()

    def generate(self, regen=False):
        """Perform the KL-transform for all m-modes and save the result.

        Uses MPI to distribute the work (if available).

        Parameters
        ----------
        mlist : array_like, optional
            Set of m's to calculate KL-modes for By default do all m-modes.
        """

        if mpiutil.rank0:
            st = time.time()
            print("======== Starting KL calculation ========")

        # If external SVD filtering is desired
        self.set_external_global_max_sv()

        # Iterate list over MPI processes.
        # Simply using mpiutil.mpirange(self.telescope.mmax + 1)
        # may distribute the work poorly if some evfiles already exist,
        # so we make a first pass through the m list and identify m's
        # of interest, and then partition that list between tasks
        m_list = np.arange(self.telescope.mmax+1)
        if mpiutil.rank0:
            for mi in m_list:
                if os.path.exists(self._evfile % mi) and not regen:
                    m_list[mi] = -1
            m_list = m_list[m_list != -1]
        m_list = mpiutil.bcast(m_list)
        if mpiutil.rank0:
            print("****************")
            print("m's remaining in KL transform:")
            print(m_list)
            print("****************")
                
        for mi in mpiutil.partition_list_mpi(m_list):
            self.transform_save(mi)
        
#         for mi in mpiutil.mpirange(self.telescope.mmax + 1):
#             if os.path.exists(self._evfile % mi) and not regen:
#                 print(
#                     "m index %i. File: %s exists. Skipping..."
#                     % (mi, (self._evfile % mi))
#                 )
#                 continue

#             self.transform_save(mi)

        # If we're part of an MPI run, synchronise here.
        mpiutil.barrier()

        if mpiutil.rank0:
            et = time.time()
            print("======== Ending KL calculation (time=%f) ========" % (et - st))

        # Collect together the eigenvalues
        self._collect()

    olddatafile = False

    @util.cache_last
    def modes_m(self, mi, threshold=None):
        """Fetch the KL-modes for a particular m.

        This attempts to read in the results from disk, if available and if not
        will create them.

        Also, it will cache the previous m-mode in memory, so as to avoid disk
        access in many cases. However *this* is not sensitive to changes in the
        threshold, be careful.

        Parameters
        ----------
        mi : integer
            m to fetch KL-modes for.
        threshold : real scalar, optional
            Returns only KL-modes with S/N greater than threshold. By default
            return all modes saved in the file (this maybe be a subset already,
            see `transform_save`).

        Returns
        -------
        evals, evecs : np.ndarray
            KL-modes with S/N greater than some threshold. Both evals and evecs
            are potentially `None`, if there are no modes either in the file, or
            satisfying S/N > threshold.
        """

        # If modes not already saved to disk, create file.
        if not os.path.exists(self._evfile % mi):
            modes = self.transform_save(mi)
        else:
            f = h5py.File(self._evfile % mi, "r")

            # If no modes are in the file, return None, None
            if f["evals"].shape[0] == 0:
                modes = None, None
            else:
                # Find modes satisfying threshold (if required).
                evals = f["evals"][:]
                # startind = (
                #     np.searchsorted(evals, threshold) if threshold is not None else 0
                # )
                #
                # if startind == evals.size:
                #     modes = None, None
                # else:
                #     modes = (evals[startind:], f["evecs"][startind:])
                #
                #     # If old data file perform complex conjugate
                #     modes = (
                #         modes if not self.olddatafile else (modes[0], modes[1].conj())
                #     )
                ind = self._eval_indices_retained(evals, threshold) \
                    if threshold is not None else np.arange(evals.size)

                if ind.size == 0:
                    modes = None, None
                else:
                    modes = (evals[ind], f["evecs"][ind])
                    # If old data file perform complex conjugate
                    modes = (
                        modes if not self.olddatafile else (modes[0], modes[1].conj())
                    )

            f.close()

        return modes

    @util.cache_last
    def evals_m(self, mi, threshold=None):
        """Fetch the KL-modes for a particular m.

        This attempts to read in the results from disk, if available and if not
        will create them.

        Also, it will cache the previous m-mode in memory, so as to avoid disk
        access in many cases. However *this* is not sensitive to changes in the
        threshold, be careful.

        Parameters
        ----------
        mi : integer
            m to fetch KL-modes for.
        threshold : real scalar, optional
            Returns only KL-modes with S/N greater than threshold. By default
            return all modes saved in the file (this maybe be a subset already,
            see `transform_save`).

        Returns
        -------
        evals : np.ndarray
            KL-modes with S/N greater than some threshold. Both evals and evecs
            are potentially `None`, if there are no modes either in the file, or
            satisfying S/N > threshold.
        """

        # If modes not already saved to disk, create file.
        if not os.path.exists(self._evfile % mi):
            modes = self.transform_save(mi)
        else:
            f = h5py.File(self._evfile % mi, "r")

            # If no modes are in the file, return None, None
            if f["evals"].shape[0] == 0:
                modes = None
            else:
                # Find modes satisfying threshold (if required).
                evals = f["evals"][:]
                # startind = (
                #     np.searchsorted(evals, threshold) if threshold is not None else 0
                # )
                #
                # if startind == evals.size:
                #     modes = None
                # else:
                #     modes = evals[startind:]
                ind = self._eval_indices_retained(evals, threshold) \
                    if threshold is not None else np.arange(evals.size)

                if ind.size == 0:
                    modes = None
                else:
                    modes = evals[ind]

            f.close()

        return modes

    @util.cache_last
    def invmodes_m(self, mi, threshold=None):
        """Get the inverse modes.

        If the true inverse has been cached, return the modes for the current
        `threshold`. Otherwise generate the Moore-Penrose pseudo-inverse.

        Parameters
        ----------
        mi : integer
            m-mode to generate for.
        threshold : scalar
            S/N threshold to use.

        Returns
        -------
        invmodes : np.ndarray
        """

        evals = self.evals_m(mi, threshold)

        with h5py.File(self._evfile % mi, "r") as f:
            if "evinv" in f:
                inv = f["evinv"][:]

                if threshold != None:
                    nevals = evals.size
                    inv = inv[(-nevals):]

                return inv.T

            else:
                print("Inverse not cached, generating pseudo-inverse.")
                return la.pinv(self.modes_m(mi, threshold)[1])

    @util.cache_last
    def skymodes_m(self, mi, threshold=None):
        """Find the representation of the KL-modes on the sky.

        Use the beamtransfers to rotate the SN-modes onto the sky. This routine
        is based on `modes_m`, as such the same caching and caveats apply.

        Parameters
        ----------
        mi : integer
            Mode index to fetch for.
        threshold : real scalar, optional
            Returns only KL-modes with S/N greater than threshold. By default
            return all modes saved in the file (this maybe be a subset already,
            see `transform_save`).

        Returns
        -------
        skymodes : np.ndarray
            The modes as found in a_{lm}(\nu) space. Note this routine does not
            return the evals.

        See Also
        --------
        `modes_m`
        """

        # Fetch the modes in the telescope basis.
        evals, evecs = self.modes_m(mi, threshold=threshold)

        if evals is None:
            raise Exception("Don't seem to be any evals to use.")

        bt = self.beamtransfer

        ## Rotate onto the sky basis. Slightly complex as need to do
        ## frequency-by-frequency
        beam = self.beamtransfer.beam_m(mi).reshape((bt.nfreq, bt.ntel, bt.nsky))
        evecs = evecs.reshape((-1, bt.nfreq, bt.ntel))

        evsky = np.zeros((evecs.shape[0], bt.nfreq, bt.nsky), dtype=np.complex128)

        for fi in range(bt.nfreq):
            evsky[:, fi, :] = np.dot(evecs[:, fi, :], beam[fi])

        return evsky

    def project_vector_svd_to_kl(self, mi, vec, threshold=None):
        """Project a telescope data vector into the eigenbasis.

        Parameters
        ----------
        mi : integer
            Mode index to fetch for.
        vec : np.ndarray
            Telescope data vector.
        threshold : real scalar, optional
            Returns only KL-modes with S/N greater than threshold. By default
            return all modes saved in the file (this maybe be a subset already,
            see `transform_save`).

        Returns
        -------
        projvector : np.ndarray
            The vector projected into the eigenbasis.
        """
        evals, evecs = self.modes_m(mi, threshold)

        if evals is None:
            return np.zeros((0,), dtype=np.complex128)

        if vec.shape[0] != evecs.shape[1]:
            raise Exception("Vectors are incompatible.")

        return np.dot(evecs, vec)

    def project_vector_kl_to_svd(self, mi, vec, threshold=None):
        """Project a vector in the Eigenbasis back into the telescope space.

        Parameters
        ----------
        mi : integer
            Mode index to fetch for.
        vec : np.ndarray
            Eigenbasis data vector.
        threshold : real scalar, optional
            Returns only KL-modes with S/N greater than threshold. By default
            return all modes saved in the file (this maybe be a subset already,
            see `transform_save`).

        Returns
        -------
        projvector : np.ndarray
            The vector projected into the eigenbasis.
        """
        evals, evecs = self.modes_m(mi, threshold)

        if evals is None:
            return np.zeros(self.beamtransfer.ndofmax, dtype=np.complex128)

        if vec.shape[0] != evecs.shape[0]:
            raise Exception("Vectors are incompatible.")

        # Construct the pseudo inverse
        invmodes = self.invmodes_m(mi, threshold)

        return np.dot(invmodes, vec)

    def project_vector_sky_to_kl(self, mi, vec, threshold=None):
        """Project an m-vector from the sky into the eigenbasis.

        Parameters
        ----------
        mi : integer
            Mode index to fetch for.
        vec : np.ndarray
            Sky data vector packed as [freq, pol, l]
        threshold : real scalar, optional
            Returns only KL-modes with S/N greater than threshold. By default
            return all modes saved in the file (this maybe be a subset already,
            see `transform_save`).

        Returns
        -------
        projvector : np.ndarray
            The vector projected into the eigenbasis.
        """
        tvec = self.beamtransfer.project_vector_sky_to_svd(mi, vec)

        return self.project_vector_svd_to_kl(mi, tvec, threshold)

    def project_matrix_svd_to_kl(self, mi, mat, threshold=None):
        """Project a matrix from the telescope basis into the eigenbasis.

        Parameters
        ----------
        mi : integer
            Mode index to fetch for.
        mat : np.ndarray
            Telescope matrix to project.
        threshold : real scalar, optional
            Returns only KL-modes with S/N greater than threshold. By default
            return all modes saved in the file (this maybe be a subset already,
            see `transform_save`).

        Returns
        -------
        projmatrix : np.ndarray
            The matrix projected into the eigenbasis.
        """
        evals, evecs = self.modes_m(mi, threshold)

        if (mat.shape[0] != evecs.shape[1]) or (mat.shape[0] != mat.shape[1]):
            raise Exception("Matrix size incompatible.")

        return np.dot(np.dot(evecs, mat), evecs.T.conj())

    def project_matrix_sky_to_kl(self, mi, mat, threshold=None):
        """Project a covariance matrix from the sky into the eigenbasis.

        Parameters
        ----------
        mi : integer
            Mode index to fetch for.
        mat : np.ndarray
            Sky matrix to project.
        threshold : real scalar, optional
            Returns only KL-modes with S/N greater than threshold. By default
            return all modes saved in the file (this maybe be a subset already,
            see `transform_save`).

        Returns
        -------
        projmatrix : np.ndarray
            The matrix projected into the eigenbasis.
        """

        mproj = self.beamtransfer.project_matrix_sky_to_svd(mi, mat)

        return self.project_matrix_svd_to_kl(mi, mproj, threshold)

    def project_sky_matrix_forward_old(self, mi, mat, threshold=None):

        npol = self.telescope.num_pol_sky
        lside = self.telescope.lmax + 1
        nfreq = self.telescope.nfreq

        st = time.time()

        evsky = self.skymodes_m(mi, threshold).reshape((-1, nfreq, npol, lside))
        et = time.time()

        # print "Evsky: %f" % (et-st)

        st = time.time()
        ev1n = np.transpose(evsky, (2, 3, 0, 1)).copy()
        ev1h = np.transpose(evsky, (2, 3, 1, 0)).conj()
        matf = np.zeros((evsky.shape[0], evsky.shape[0]), dtype=np.complex128)

        for pi in range(npol):
            for pj in range(npol):
                for li in range(lside):
                    matf += np.dot(np.dot(ev1n[pi, li], mat[pi, pj, li]), ev1h[pj, li])

        et = time.time()

        # print "Rest: %f" % (et-st)

        return matf

    def project_sky(self, sky, mlist=None, threshold=None, harmonic=False):

        # Set default list of m-modes (i.e. all of them), and partition
        if mlist is None:
            mlist = list(range(self.telescope.mmax + 1))
        mpart = mpiutil.partition_list_mpi(mlist)

        # Total number of sky modes.
        nmodes = self.beamtransfer.nfreq * self.beamtransfer.ntel

        # If sky is alm fine, if not perform spherical harmonic transform.
        alm = sky if harmonic else hputil.sphtrans_sky(sky, lmax=self.telescope.lmax)

        ## Routine to project sky onto eigenmodes
        def _proj(mi):
            p1 = self.project_sky_vector_forward(mi, alm[:, :, mi], threshold)
            p2 = np.zeros(nmodes, dtype=np.complex128)
            p2[-p1.size :] = p1
            return p2

        # Map over list of m's and project sky onto eigenbasis
        proj_sec = [(mi, _proj(mi)) for mi in mpart]

        # Gather projections onto the rank=0 node.
        proj_all = mpiutil.world.gather(proj_sec, root=0)

        proj_arr = None

        if mpiutil.rank0:
            # Create array to put projections into
            proj_arr = np.zeros(
                (2 * self.telescope.mmax + 1, nmodes), dtype=np.complex128
            )

            # Iterate over all gathered projections and insert into the array
            for proc_rank in proj_all:
                for pm in proc_rank:
                    proj_arr[pm[0]] = pm[1]

        # Return the projections (rank=0) or None elsewhere.
        return proj_arr<|MERGE_RESOLUTION|>--- conflicted
+++ resolved
@@ -101,13 +101,7 @@
         except la.LinAlgError as e:
             print("Error occurred in eigenvalue solve: %s" % message)
             # Get error number
-<<<<<<< HEAD
-            ### SJF hotfix: e.message appears not to exist, so I swapped it for str(e)
-            mo = re.search("order (\\d+)", str(e))
-            #mo = re.search("order (\\d+)", e.message)
-=======
             mo = re.search("order (\\d+)", e.args[0])
->>>>>>> 4ff27a1d
 
             # If exception unrecognised then re-raise.
             if mo is None:
@@ -115,14 +109,7 @@
 
             errno = mo.group(1)
 
-<<<<<<< HEAD
-            ### SJF hotfix: comparison operation doesn't work (errno is a str),
-            ### so I convert errno to an int
             if int(errno) < (A.shape[0] + 1):
-            # if errno < (A.shape[0] + 1):
-=======
-            if int(errno) < (A.shape[0] + 1):
->>>>>>> 4ff27a1d
 
                 print(
                     "Matrix probably not positive definite due to numerical issues. "
@@ -816,17 +803,13 @@
         # and flip the order of the eigenvectors, so that it
         # matches the ordering in the S/N case.
         st = time.time()
-<<<<<<< HEAD
         if not self.do_NoverS:
-            evals, evecs, ac = eigh_gen(cvb_sr, cvb_nr)
+            evals, evecs, ac = eigh_gen(cvb_sr, cvb_nr, message="m = %d" % mi)
         else:
-            evals, evecs, ac = eigh_gen(cvb_nr, cvb_sr)
+            evals, evecs, ac = eigh_gen(cvb_nr, cvb_sr, message="m = %d" % mi)
             evals = 1./evals[::-1]
             evecs = evecs[:, ::-1]
 
-=======
-        evals, evecs, ac = eigh_gen(cvb_sr, cvb_nr, message="m = %d" % mi)
->>>>>>> 4ff27a1d
         et = time.time()
         print("Time to solve generalized EV problem =\t", (et - st))
 
